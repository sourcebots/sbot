# sbot

[![CircleCI](https://circleci.com/gh/sourcebots/sbot.svg?style=svg)](https://circleci.com/gh/sourcebots/sbot)
[![PyPI version](https://badge.fury.io/py/sbot.svg)](https://badge.fury.io/py/sbot)
[![Documentation Status](https://readthedocs.org/projects/pip/badge/?version=stable)](http://pip.pypa.io/en/stable/?badge=stable)
[![MIT license](https://img.shields.io/badge/license-MIT-brightgreen.svg?style=flat)](https://opensource.org/licenses/MIT)
![Bees](https://img.shields.io/badge/bees-110%25-yellow.svg)

`sbot` - SourceBots Robot API - Powered by j5

This is the API for SourceBots, based on the [j5](https://github.com/j5api/j5)
library for writing Robotics APIs. It will first be deployed at Smallpeice 2019.

Much like it's predecessor, [robot-api](https://github.com/sourcebots/robot-api), `sbot` supports
multiple backends, although should be more reliable as there is no `UNIX-AF` socket layer.

## Installation

Install: `pip install sbot`
<<<<<<< HEAD
Install with vision support: `pip install sbot[vision]`
=======

Install with vision support: `pip install sbot j5[zoloto-vision]`
>>>>>>> 2b874c05

## Usage

```python

from sbot import Robot

r = Robot()

```

Or alternatively:

```python

from sbot import Robot

r = Robot(wait_start=False)

# Setup in here

r.wait_start()

```<|MERGE_RESOLUTION|>--- conflicted
+++ resolved
@@ -17,12 +17,8 @@
 ## Installation
 
 Install: `pip install sbot`
-<<<<<<< HEAD
+
 Install with vision support: `pip install sbot[vision]`
-=======
-
-Install with vision support: `pip install sbot j5[zoloto-vision]`
->>>>>>> 2b874c05
 
 ## Usage
 
